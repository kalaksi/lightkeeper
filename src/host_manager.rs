--- conflicted
+++ resolved
@@ -32,11 +32,7 @@
         let shared_hosts = Arc::new(Mutex::new(HostCollection::new()));
         let observers = Arc::new(Mutex::new(Vec::new()));
 
-<<<<<<< HEAD
         let handle = Self::start_receiving_updates(shared_hosts.clone(), receiver);
-=======
-        let handle = Self::process(shared_hosts.clone(), receiver, observers.clone());
->>>>>>> e8adc468
 
         HostManager {
             hosts: shared_hosts,
@@ -59,16 +55,12 @@
         self.data_sender_prototype.clone()
     }
 
-<<<<<<< HEAD
-    fn start_receiving_updates(hosts: Arc<Mutex<HostCollection>>, receiver: mpsc::Receiver<DataPointMessage>) -> thread::JoinHandle<()> {
-=======
     pub fn add_observer(&mut self, sender: mpsc::Sender<frontend::HostDisplayData>) {
         self.observers.lock().unwrap().push(sender);
     }
 
-    fn process(hosts: Arc<Mutex<HostCollection>>, receiver: mpsc::Receiver<DataPointMessage>,
+    fn start_receiving_updates(hosts: Arc<Mutex<HostCollection>>, receiver: mpsc::Receiver<DataPointMessage>) -> thread::JoinHandle<()> {
         observers: Arc<Mutex<Vec<mpsc::Sender<frontend::HostDisplayData>>>>) -> thread::JoinHandle<()> {
->>>>>>> e8adc468
         thread::spawn(move || {
             loop {
                 let message = receiver.recv().unwrap();
